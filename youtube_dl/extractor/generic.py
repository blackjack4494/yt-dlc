# encoding: utf-8

from __future__ import unicode_literals

import os
import re
import sys

from .common import InfoExtractor
from .youtube import YoutubeIE
from ..compat import (
    compat_etree_fromstring,
    compat_urllib_parse_unquote,
    compat_urlparse,
    compat_xml_parse_error,
)
from ..utils import (
    determine_ext,
    ExtractorError,
    float_or_none,
    HEADRequest,
    is_html,
    orderedSet,
    sanitized_Request,
    smuggle_url,
    unescapeHTML,
    unified_strdate,
    unsmuggle_url,
    UnsupportedError,
    url_basename,
    xpath_text,
)
from .brightcove import (
    BrightcoveLegacyIE,
    BrightcoveNewIE,
)
from .nbc import NBCSportsVPlayerIE
from .ooyala import OoyalaIE
from .rutv import RUTVIE
from .tvc import TVCIE
from .sportbox import SportBoxEmbedIE
from .smotri import SmotriIE
from .myvi import MyviIE
from .condenast import CondeNastIE
from .udn import UDNEmbedIE
from .senateisvp import SenateISVPIE
from .svt import SVTIE
from .pornhub import PornHubIE
from .xhamster import XHamsterEmbedIE
from .vimeo import VimeoIE
from .dailymotion import DailymotionCloudIE
from .onionstudios import OnionStudiosIE
from .snagfilms import SnagFilmsEmbedIE
from .screenwavemedia import ScreenwaveMediaIE
<<<<<<< HEAD
from .mtv import MTVServicesEmbeddedIE
from .pladform import PladformIE
from .googledrive import GoogleDriveIE
from .jwplatform import JWPlatformIE
=======
from .ultimedia import UltimediaIE
>>>>>>> 3da39996


class GenericIE(InfoExtractor):
    IE_DESC = 'Generic downloader that works on some sites'
    _VALID_URL = r'.*'
    IE_NAME = 'generic'
    _TESTS = [
        # Direct link to a video
        {
            'url': 'http://media.w3.org/2010/05/sintel/trailer.mp4',
            'md5': '67d406c2bcb6af27fa886f31aa934bbe',
            'info_dict': {
                'id': 'trailer',
                'ext': 'mp4',
                'title': 'trailer',
                'upload_date': '20100513',
            }
        },
        # Direct link to media delivered compressed (until Accept-Encoding is *)
        {
            'url': 'http://calimero.tk/muzik/FictionJunction-Parallel_Hearts.flac',
            'md5': '128c42e68b13950268b648275386fc74',
            'info_dict': {
                'id': 'FictionJunction-Parallel_Hearts',
                'ext': 'flac',
                'title': 'FictionJunction-Parallel_Hearts',
                'upload_date': '20140522',
            },
            'expected_warnings': [
                'URL could be a direct video link, returning it as such.'
            ]
        },
        # Direct download with broken HEAD
        {
            'url': 'http://ai-radio.org:8000/radio.opus',
            'info_dict': {
                'id': 'radio',
                'ext': 'opus',
                'title': 'radio',
            },
            'params': {
                'skip_download': True,  # infinite live stream
            },
            'expected_warnings': [
                r'501.*Not Implemented'
            ],
        },
        # Direct link with incorrect MIME type
        {
            'url': 'http://ftp.nluug.nl/video/nluug/2014-11-20_nj14/zaal-2/5_Lennart_Poettering_-_Systemd.webm',
            'md5': '4ccbebe5f36706d85221f204d7eb5913',
            'info_dict': {
                'url': 'http://ftp.nluug.nl/video/nluug/2014-11-20_nj14/zaal-2/5_Lennart_Poettering_-_Systemd.webm',
                'id': '5_Lennart_Poettering_-_Systemd',
                'ext': 'webm',
                'title': '5_Lennart_Poettering_-_Systemd',
                'upload_date': '20141120',
            },
            'expected_warnings': [
                'URL could be a direct video link, returning it as such.'
            ]
        },
        # RSS feed
        {
            'url': 'http://phihag.de/2014/youtube-dl/rss2.xml',
            'info_dict': {
                'id': 'http://phihag.de/2014/youtube-dl/rss2.xml',
                'title': 'Zero Punctuation',
                'description': 're:.*groundbreaking video review series.*'
            },
            'playlist_mincount': 11,
        },
        # RSS feed with enclosure
        {
            'url': 'http://podcastfeeds.nbcnews.com/audio/podcast/MSNBC-MADDOW-NETCAST-M4V.xml',
            'info_dict': {
                'id': 'pdv_maddow_netcast_m4v-02-27-2015-201624',
                'ext': 'm4v',
                'upload_date': '20150228',
                'title': 'pdv_maddow_netcast_m4v-02-27-2015-201624',
            }
        },
        # SMIL from http://videolectures.net/promogram_igor_mekjavic_eng
        {
            'url': 'http://videolectures.net/promogram_igor_mekjavic_eng/video/1/smil.xml',
            'info_dict': {
                'id': 'smil',
                'ext': 'mp4',
                'title': 'Automatics, robotics and biocybernetics',
                'description': 'md5:815fc1deb6b3a2bff99de2d5325be482',
                'upload_date': '20130627',
                'formats': 'mincount:16',
                'subtitles': 'mincount:1',
            },
            'params': {
                'force_generic_extractor': True,
                'skip_download': True,
            },
        },
        # SMIL from http://www1.wdr.de/mediathek/video/livestream/index.html
        {
            'url': 'http://metafilegenerator.de/WDR/WDR_FS/hds/hds.smil',
            'info_dict': {
                'id': 'hds',
                'ext': 'flv',
                'title': 'hds',
                'formats': 'mincount:1',
            },
            'params': {
                'skip_download': True,
            },
        },
        # SMIL from https://www.restudy.dk/video/play/id/1637
        {
            'url': 'https://www.restudy.dk/awsmedia/SmilDirectory/video_1637.xml',
            'info_dict': {
                'id': 'video_1637',
                'ext': 'flv',
                'title': 'video_1637',
                'formats': 'mincount:3',
            },
            'params': {
                'skip_download': True,
            },
        },
        # SMIL from http://adventure.howstuffworks.com/5266-cool-jobs-iditarod-musher-video.htm
        {
            'url': 'http://services.media.howstuffworks.com/videos/450221/smil-service.smil',
            'info_dict': {
                'id': 'smil-service',
                'ext': 'flv',
                'title': 'smil-service',
                'formats': 'mincount:1',
            },
            'params': {
                'skip_download': True,
            },
        },
        # SMIL from http://new.livestream.com/CoheedandCambria/WebsterHall/videos/4719370
        {
            'url': 'http://api.new.livestream.com/accounts/1570303/events/1585861/videos/4719370.smil',
            'info_dict': {
                'id': '4719370',
                'ext': 'mp4',
                'title': '571de1fd-47bc-48db-abf9-238872a58d1f',
                'formats': 'mincount:3',
            },
            'params': {
                'skip_download': True,
            },
        },
        # XSPF playlist from http://www.telegraaf.nl/tv/nieuws/binnenland/24353229/__Tikibad_ontruimd_wegens_brand__.html
        {
            'url': 'http://www.telegraaf.nl/xml/playlist/2015/8/7/mZlp2ctYIUEB.xspf',
            'info_dict': {
                'id': 'mZlp2ctYIUEB',
                'ext': 'mp4',
                'title': 'Tikibad ontruimd wegens brand',
                'description': 'md5:05ca046ff47b931f9b04855015e163a4',
                'thumbnail': 're:^https?://.*\.jpg$',
                'duration': 33,
            },
            'params': {
                'skip_download': True,
            },
        },
        # google redirect
        {
            'url': 'http://www.google.com/url?sa=t&rct=j&q=&esrc=s&source=web&cd=1&cad=rja&ved=0CCUQtwIwAA&url=http%3A%2F%2Fwww.youtube.com%2Fwatch%3Fv%3DcmQHVoWB5FY&ei=F-sNU-LLCaXk4QT52ICQBQ&usg=AFQjCNEw4hL29zgOohLXvpJ-Bdh2bils1Q&bvm=bv.61965928,d.bGE',
            'info_dict': {
                'id': 'cmQHVoWB5FY',
                'ext': 'mp4',
                'upload_date': '20130224',
                'uploader_id': 'TheVerge',
                'description': 're:^Chris Ziegler takes a look at the\.*',
                'uploader': 'The Verge',
                'title': 'First Firefox OS phones side-by-side',
            },
            'params': {
                'skip_download': False,
            }
        },
        {
            # redirect in Refresh HTTP header
            'url': 'https://www.facebook.com/l.php?u=https%3A%2F%2Fwww.youtube.com%2Fwatch%3Fv%3DpO8h3EaFRdo&h=TAQHsoToz&enc=AZN16h-b6o4Zq9pZkCCdOLNKMN96BbGMNtcFwHSaazus4JHT_MFYkAA-WARTX2kvsCIdlAIyHZjl6d33ILIJU7Jzwk_K3mcenAXoAzBNoZDI_Q7EXGDJnIhrGkLXo_LJ_pAa2Jzbx17UHMd3jAs--6j2zaeto5w9RTn8T_1kKg3fdC5WPX9Dbb18vzH7YFX0eSJmoa6SP114rvlkw6pkS1-T&s=1',
            'info_dict': {
                'id': 'pO8h3EaFRdo',
                'ext': 'mp4',
                'title': 'Tripeo Boiler Room x Dekmantel Festival DJ Set',
                'description': 'md5:6294cc1af09c4049e0652b51a2df10d5',
                'upload_date': '20150917',
                'uploader_id': 'brtvofficial',
                'uploader': 'Boiler Room',
            },
            'params': {
                'skip_download': False,
            },
        },
        {
            'url': 'http://www.hodiho.fr/2013/02/regis-plante-sa-jeep.html',
            'md5': '85b90ccc9d73b4acd9138d3af4c27f89',
            'info_dict': {
                'id': '13601338388002',
                'ext': 'mp4',
                'uploader': 'www.hodiho.fr',
                'title': 'R\u00e9gis plante sa Jeep',
            }
        },
        # bandcamp page with custom domain
        {
            'add_ie': ['Bandcamp'],
            'url': 'http://bronyrock.com/track/the-pony-mash',
            'info_dict': {
                'id': '3235767654',
                'ext': 'mp3',
                'title': 'The Pony Mash',
                'uploader': 'M_Pallante',
            },
            'skip': 'There is a limit of 200 free downloads / month for the test song',
        },
        # embedded brightcove video
        # it also tests brightcove videos that need to set the 'Referer' in the
        # http requests
        {
            'add_ie': ['BrightcoveLegacy'],
            'url': 'http://www.bfmtv.com/video/bfmbusiness/cours-bourse/cours-bourse-l-analyse-technique-154522/',
            'info_dict': {
                'id': '2765128793001',
                'ext': 'mp4',
                'title': 'Le cours de bourse : l’analyse technique',
                'description': 'md5:7e9ad046e968cb2d1114004aba466fd9',
                'uploader': 'BFM BUSINESS',
            },
            'params': {
                'skip_download': True,
            },
        },
        {
            # https://github.com/rg3/youtube-dl/issues/2253
            'url': 'http://bcove.me/i6nfkrc3',
            'md5': '0ba9446db037002366bab3b3eb30c88c',
            'info_dict': {
                'id': '3101154703001',
                'ext': 'mp4',
                'title': 'Still no power',
                'uploader': 'thestar.com',
                'description': 'Mississauga resident David Farmer is still out of power as a result of the ice storm a month ago. To keep the house warm, Farmer cuts wood from his property for a wood burning stove downstairs.',
            },
            'add_ie': ['BrightcoveLegacy'],
        },
        {
            'url': 'http://www.championat.com/video/football/v/87/87499.html',
            'md5': 'fb973ecf6e4a78a67453647444222983',
            'info_dict': {
                'id': '3414141473001',
                'ext': 'mp4',
                'title': 'Видео. Удаление Дзагоева (ЦСКА)',
                'description': 'Онлайн-трансляция матча ЦСКА - "Волга"',
                'uploader': 'Championat',
            },
        },
        {
            # https://github.com/rg3/youtube-dl/issues/3541
            'add_ie': ['BrightcoveLegacy'],
            'url': 'http://www.kijk.nl/sbs6/leermijvrouwenkennen/videos/jqMiXKAYan2S/aflevering-1',
            'info_dict': {
                'id': '3866516442001',
                'ext': 'mp4',
                'title': 'Leer mij vrouwen kennen: Aflevering 1',
                'description': 'Leer mij vrouwen kennen: Aflevering 1',
                'uploader': 'SBS Broadcasting',
            },
            'skip': 'Restricted to Netherlands',
            'params': {
                'skip_download': True,  # m3u8 download
            },
        },
        # ooyala video
        {
            'url': 'http://www.rollingstone.com/music/videos/norwegian-dj-cashmere-cat-goes-spartan-on-with-me-premiere-20131219',
            'md5': '166dd577b433b4d4ebfee10b0824d8ff',
            'info_dict': {
                'id': 'BwY2RxaTrTkslxOfcan0UCf0YqyvWysJ',
                'ext': 'mp4',
                'title': '2cc213299525360.mov',  # that's what we get
                'duration': 238.231,
            },
            'add_ie': ['Ooyala'],
        },
        {
            # ooyala video embedded with http://player.ooyala.com/iframe.js
            'url': 'http://www.macrumors.com/2015/07/24/steve-jobs-the-man-in-the-machine-first-trailer/',
            'info_dict': {
                'id': 'p0MGJndjoG5SOKqO_hZJuZFPB-Tr5VgB',
                'ext': 'mp4',
                'title': '"Steve Jobs: Man in the Machine" trailer',
                'description': 'The first trailer for the Alex Gibney documentary "Steve Jobs: Man in the Machine."',
                'duration': 135.427,
            },
            'params': {
                'skip_download': True,
            },
        },
        # multiple ooyala embeds on SBN network websites
        {
            'url': 'http://www.sbnation.com/college-football-recruiting/2015/2/3/7970291/national-signing-day-rationalizations-itll-be-ok-itll-be-ok',
            'info_dict': {
                'id': 'national-signing-day-rationalizations-itll-be-ok-itll-be-ok',
                'title': '25 lies you will tell yourself on National Signing Day - SBNation.com',
            },
            'playlist_mincount': 3,
            'params': {
                'skip_download': True,
            },
            'add_ie': ['Ooyala'],
        },
        # embed.ly video
        {
            'url': 'http://www.tested.com/science/weird/460206-tested-grinding-coffee-2000-frames-second/',
            'info_dict': {
                'id': '9ODmcdjQcHQ',
                'ext': 'mp4',
                'title': 'Tested: Grinding Coffee at 2000 Frames Per Second',
                'upload_date': '20140225',
                'description': 'md5:06a40fbf30b220468f1e0957c0f558ff',
                'uploader': 'Tested',
                'uploader_id': 'testedcom',
            },
            # No need to test YoutubeIE here
            'params': {
                'skip_download': True,
            },
        },
        # funnyordie embed
        {
            'url': 'http://www.theguardian.com/world/2014/mar/11/obama-zach-galifianakis-between-two-ferns',
            'info_dict': {
                'id': '18e820ec3f',
                'ext': 'mp4',
                'title': 'Between Two Ferns with Zach Galifianakis: President Barack Obama',
                'description': 'Episode 18: President Barack Obama sits down with Zach Galifianakis for his most memorable interview yet.',
            },
        },
        # RUTV embed
        {
            'url': 'http://www.rg.ru/2014/03/15/reg-dfo/anklav-anons.html',
            'info_dict': {
                'id': '776940',
                'ext': 'mp4',
                'title': 'Охотское море стало целиком российским',
                'description': 'md5:5ed62483b14663e2a95ebbe115eb8f43',
            },
            'params': {
                # m3u8 download
                'skip_download': True,
            },
        },
        # TVC embed
        {
            'url': 'http://sch1298sz.mskobr.ru/dou_edu/karamel_ki/filial_galleries/video/iframe_src_http_tvc_ru_video_iframe_id_55304_isplay_false_acc_video_id_channel_brand_id_11_show_episodes_episode_id_32307_frameb/',
            'info_dict': {
                'id': '55304',
                'ext': 'mp4',
                'title': 'Дошкольное воспитание',
            },
        },
        # SportBox embed
        {
            'url': 'http://www.vestifinance.ru/articles/25753',
            'info_dict': {
                'id': '25753',
                'title': 'Вести Экономика ― Прямые трансляции с Форума-выставки "Госзаказ-2013"',
            },
            'playlist': [{
                'info_dict': {
                    'id': '370908',
                    'title': 'Госзаказ. День 3',
                    'ext': 'mp4',
                }
            }, {
                'info_dict': {
                    'id': '370905',
                    'title': 'Госзаказ. День 2',
                    'ext': 'mp4',
                }
            }, {
                'info_dict': {
                    'id': '370902',
                    'title': 'Госзаказ. День 1',
                    'ext': 'mp4',
                }
            }],
            'params': {
                # m3u8 download
                'skip_download': True,
            },
        },
        # Myvi.ru embed
        {
            'url': 'http://www.kinomyvi.tv/news/detail/Pervij-dublirovannij-trejler--Uzhastikov-_nOw1',
            'info_dict': {
                'id': 'f4dafcad-ff21-423d-89b5-146cfd89fa1e',
                'ext': 'mp4',
                'title': 'Ужастики, русский трейлер (2015)',
                'thumbnail': 're:^https?://.*\.jpg$',
                'duration': 153,
            }
        },
        # XHamster embed
        {
            'url': 'http://www.numisc.com/forum/showthread.php?11696-FM15-which-pumiscer-was-this-%28-vid-%29-%28-alfa-as-fuck-srx-%29&s=711f5db534502e22260dec8c5e2d66d8',
            'info_dict': {
                'id': 'showthread',
                'title': '[NSFL] [FM15] which pumiscer was this ( vid ) ( alfa as fuck srx )',
            },
            'playlist_mincount': 7,
        },
        # Embedded TED video
        {
            'url': 'http://en.support.wordpress.com/videos/ted-talks/',
            'md5': '65fdff94098e4a607385a60c5177c638',
            'info_dict': {
                'id': '1969',
                'ext': 'mp4',
                'title': 'Hidden miracles of the natural world',
                'uploader': 'Louie Schwartzberg',
                'description': 'md5:8145d19d320ff3e52f28401f4c4283b9',
            }
        },
        # Embeded Ustream video
        {
            'url': 'http://www.american.edu/spa/pti/nsa-privacy-janus-2014.cfm',
            'md5': '27b99cdb639c9b12a79bca876a073417',
            'info_dict': {
                'id': '45734260',
                'ext': 'flv',
                'uploader': 'AU SPA:  The NSA and Privacy',
                'title': 'NSA and Privacy Forum Debate featuring General Hayden and Barton Gellman'
            }
        },
        # nowvideo embed hidden behind percent encoding
        {
            'url': 'http://www.waoanime.tv/the-super-dimension-fortress-macross-episode-1/',
            'md5': '2baf4ddd70f697d94b1c18cf796d5107',
            'info_dict': {
                'id': '06e53103ca9aa',
                'ext': 'flv',
                'title': 'Macross Episode 001  Watch Macross Episode 001 onl',
                'description': 'No description',
            },
        },
        # arte embed
        {
            'url': 'http://www.tv-replay.fr/redirection/20-03-14/x-enius-arte-10753389.html',
            'md5': '7653032cbb25bf6c80d80f217055fa43',
            'info_dict': {
                'id': '048195-004_PLUS7-F',
                'ext': 'flv',
                'title': 'X:enius',
                'description': 'md5:d5fdf32ef6613cdbfd516ae658abf168',
                'upload_date': '20140320',
            },
            'params': {
                'skip_download': 'Requires rtmpdump'
            }
        },
        # francetv embed
        {
            'url': 'http://www.tsprod.com/replay-du-concert-alcaline-de-calogero',
            'info_dict': {
                'id': 'EV_30231',
                'ext': 'mp4',
                'title': 'Alcaline, le concert avec Calogero',
                'description': 'md5:61f08036dcc8f47e9cfc33aed08ffaff',
                'upload_date': '20150226',
                'timestamp': 1424989860,
                'duration': 5400,
            },
            'params': {
                # m3u8 downloads
                'skip_download': True,
            },
            'expected_warnings': [
                'Forbidden'
            ]
        },
        # Condé Nast embed
        {
            'url': 'http://www.wired.com/2014/04/honda-asimo/',
            'md5': 'ba0dfe966fa007657bd1443ee672db0f',
            'info_dict': {
                'id': '53501be369702d3275860000',
                'ext': 'mp4',
                'title': 'Honda’s  New Asimo Robot Is More Human Than Ever',
            }
        },
        # Dailymotion embed
        {
            'url': 'http://www.spi0n.com/zap-spi0n-com-n216/',
            'md5': '441aeeb82eb72c422c7f14ec533999cd',
            'info_dict': {
                'id': 'k2mm4bCdJ6CQ2i7c8o2',
                'ext': 'mp4',
                'title': 'Le Zap de Spi0n n°216 - Zapping du Web',
                'uploader': 'Spi0n',
            },
            'add_ie': ['Dailymotion'],
        },
        # YouTube embed
        {
            'url': 'http://www.badzine.de/ansicht/datum/2014/06/09/so-funktioniert-die-neue-englische-badminton-liga.html',
            'info_dict': {
                'id': 'FXRb4ykk4S0',
                'ext': 'mp4',
                'title': 'The NBL Auction 2014',
                'uploader': 'BADMINTON England',
                'uploader_id': 'BADMINTONEvents',
                'upload_date': '20140603',
                'description': 'md5:9ef128a69f1e262a700ed83edb163a73',
            },
            'add_ie': ['Youtube'],
            'params': {
                'skip_download': True,
            }
        },
        # MTVSercices embed
        {
            'url': 'http://www.gametrailers.com/news-post/76093/north-america-europe-is-getting-that-mario-kart-8-mercedes-dlc-too',
            'md5': '35727f82f58c76d996fc188f9755b0d5',
            'info_dict': {
                'id': '0306a69b-8adf-4fb5-aace-75f8e8cbfca9',
                'ext': 'mp4',
                'title': 'Review',
                'description': 'Mario\'s life in the fast lane has never looked so good.',
            },
        },
        # YouTube embed via <data-embed-url="">
        {
            'url': 'https://play.google.com/store/apps/details?id=com.gameloft.android.ANMP.GloftA8HM',
            'info_dict': {
                'id': '4vAffPZIT44',
                'ext': 'mp4',
                'title': 'Asphalt 8: Airborne - Update - Welcome to Dubai!',
                'uploader': 'Gameloft',
                'uploader_id': 'gameloft',
                'upload_date': '20140828',
                'description': 'md5:c80da9ed3d83ae6d1876c834de03e1c4',
            },
            'params': {
                'skip_download': True,
            }
        },
        # Camtasia studio
        {
            'url': 'http://www.ll.mit.edu/workshops/education/videocourses/antennas/lecture1/video/',
            'playlist': [{
                'md5': '0c5e352edabf715d762b0ad4e6d9ee67',
                'info_dict': {
                    'id': 'Fenn-AA_PA_Radar_Course_Lecture_1c_Final',
                    'title': 'Fenn-AA_PA_Radar_Course_Lecture_1c_Final - video1',
                    'ext': 'flv',
                    'duration': 2235.90,
                }
            }, {
                'md5': '10e4bb3aaca9fd630e273ff92d9f3c63',
                'info_dict': {
                    'id': 'Fenn-AA_PA_Radar_Course_Lecture_1c_Final_PIP',
                    'title': 'Fenn-AA_PA_Radar_Course_Lecture_1c_Final - pip',
                    'ext': 'flv',
                    'duration': 2235.93,
                }
            }],
            'info_dict': {
                'title': 'Fenn-AA_PA_Radar_Course_Lecture_1c_Final',
            }
        },
        # Flowplayer
        {
            'url': 'http://www.handjobhub.com/video/busty-blonde-siri-tit-fuck-while-wank-6313.html',
            'md5': '9d65602bf31c6e20014319c7d07fba27',
            'info_dict': {
                'id': '5123ea6d5e5a7',
                'ext': 'mp4',
                'age_limit': 18,
                'uploader': 'www.handjobhub.com',
                'title': 'Busty Blonde Siri Tit Fuck While Wank at HandjobHub.com',
            }
        },
        # Multiple brightcove videos
        # https://github.com/rg3/youtube-dl/issues/2283
        {
            'url': 'http://www.newyorker.com/online/blogs/newsdesk/2014/01/always-never-nuclear-command-and-control.html',
            'info_dict': {
                'id': 'always-never',
                'title': 'Always / Never - The New Yorker',
            },
            'playlist_count': 3,
            'params': {
                'extract_flat': False,
                'skip_download': True,
            }
        },
        # MLB embed
        {
            'url': 'http://umpire-empire.com/index.php/topic/58125-laz-decides-no-thats-low/',
            'md5': '96f09a37e44da40dd083e12d9a683327',
            'info_dict': {
                'id': '33322633',
                'ext': 'mp4',
                'title': 'Ump changes call to ball',
                'description': 'md5:71c11215384298a172a6dcb4c2e20685',
                'duration': 48,
                'timestamp': 1401537900,
                'upload_date': '20140531',
                'thumbnail': 're:^https?://.*\.jpg$',
            },
        },
        # Wistia embed
        {
            'url': 'http://education-portal.com/academy/lesson/north-american-exploration-failed-colonies-of-spain-france-england.html#lesson',
            'md5': '8788b683c777a5cf25621eaf286d0c23',
            'info_dict': {
                'id': '1cfaf6b7ea',
                'ext': 'mov',
                'title': 'md5:51364a8d3d009997ba99656004b5e20d',
                'duration': 643.0,
                'filesize': 182808282,
                'uploader': 'education-portal.com',
            },
        },
        {
            'url': 'http://thoughtworks.wistia.com/medias/uxjb0lwrcz',
            'md5': 'baf49c2baa8a7de5f3fc145a8506dcd4',
            'info_dict': {
                'id': 'uxjb0lwrcz',
                'ext': 'mp4',
                'title': 'Conversation about Hexagonal Rails Part 1 - ThoughtWorks',
                'duration': 1715.0,
                'uploader': 'thoughtworks.wistia.com',
            },
        },
        # Soundcloud embed
        {
            'url': 'http://nakedsecurity.sophos.com/2014/10/29/sscc-171-are-you-sure-that-1234-is-a-bad-password-podcast/',
            'info_dict': {
                'id': '174391317',
                'ext': 'mp3',
                'description': 'md5:ff867d6b555488ad3c52572bb33d432c',
                'uploader': 'Sophos Security',
                'title': 'Chet Chat 171 - Oct 29, 2014',
                'upload_date': '20141029',
            }
        },
        # Livestream embed
        {
            'url': 'http://www.esa.int/Our_Activities/Space_Science/Rosetta/Philae_comet_touch-down_webcast',
            'info_dict': {
                'id': '67864563',
                'ext': 'flv',
                'upload_date': '20141112',
                'title': 'Rosetta #CometLanding webcast HL 10',
            }
        },
        # LazyYT
        {
            'url': 'http://discourse.ubuntu.com/t/unity-8-desktop-mode-windows-on-mir/1986',
            'info_dict': {
                'id': '1986',
                'title': 'Unity 8 desktop-mode windows on Mir! - Ubuntu Discourse',
            },
            'playlist_mincount': 2,
        },
        # Cinchcast embed
        {
            'url': 'http://undergroundwellness.com/podcasts/306-5-steps-to-permanent-gut-healing/',
            'info_dict': {
                'id': '7141703',
                'ext': 'mp3',
                'upload_date': '20141126',
                'title': 'Jack Tips: 5 Steps to Permanent Gut Healing',
            }
        },
        # Cinerama player
        {
            'url': 'http://www.abc.net.au/7.30/content/2015/s4164797.htm',
            'info_dict': {
                'id': '730m_DandD_1901_512k',
                'ext': 'mp4',
                'uploader': 'www.abc.net.au',
                'title': 'Game of Thrones with dice - Dungeons and Dragons fantasy role-playing game gets new life - 19/01/2015',
            }
        },
        # embedded viddler video
        {
            'url': 'http://deadspin.com/i-cant-stop-watching-john-wall-chop-the-nuggets-with-th-1681801597',
            'info_dict': {
                'id': '4d03aad9',
                'ext': 'mp4',
                'uploader': 'deadspin',
                'title': 'WALL-TO-GORTAT',
                'timestamp': 1422285291,
                'upload_date': '20150126',
            },
            'add_ie': ['Viddler'],
        },
        # Libsyn embed
        {
            'url': 'http://thedailyshow.cc.com/podcast/episodetwelve',
            'info_dict': {
                'id': '3377616',
                'ext': 'mp3',
                'title': "The Daily Show Podcast without Jon Stewart - Episode 12: Bassem Youssef: Egypt's Jon Stewart",
                'description': 'md5:601cb790edd05908957dae8aaa866465',
                'upload_date': '20150220',
            },
        },
        # jwplayer YouTube
        {
            'url': 'http://media.nationalarchives.gov.uk/index.php/webinar-using-discovery-national-archives-online-catalogue/',
            'info_dict': {
                'id': 'Mrj4DVp2zeA',
                'ext': 'mp4',
                'upload_date': '20150212',
                'uploader': 'The National Archives UK',
                'description': 'md5:a236581cd2449dd2df4f93412f3f01c6',
                'uploader_id': 'NationalArchives08',
                'title': 'Webinar: Using Discovery, The National Archives’ online catalogue',
            },
        },
        # rtl.nl embed
        {
            'url': 'http://www.rtlnieuws.nl/nieuws/buitenland/aanslagen-kopenhagen',
            'playlist_mincount': 5,
            'info_dict': {
                'id': 'aanslagen-kopenhagen',
                'title': 'Aanslagen Kopenhagen | RTL Nieuws',
            }
        },
        # Zapiks embed
        {
            'url': 'http://www.skipass.com/news/116090-bon-appetit-s5ep3-baqueira-mi-cor.html',
            'info_dict': {
                'id': '118046',
                'ext': 'mp4',
                'title': 'EP3S5 - Bon Appétit - Baqueira Mi Corazon !',
            }
        },
        # Kaltura embed
        {
            'url': 'http://www.monumentalnetwork.com/videos/john-carlson-postgame-2-25-15',
            'info_dict': {
                'id': '1_eergr3h1',
                'ext': 'mp4',
                'upload_date': '20150226',
                'uploader_id': 'MonumentalSports-Kaltura@perfectsensedigital.com',
                'timestamp': int,
                'title': 'John Carlson Postgame 2/25/15',
            },
        },
        # Kaltura embed (different embed code)
        {
            'url': 'http://www.premierchristianradio.com/Shows/Saturday/Unbelievable/Conference-Videos/Os-Guinness-Is-It-Fools-Talk-Unbelievable-Conference-2014',
            'info_dict': {
                'id': '1_a52wc67y',
                'ext': 'flv',
                'upload_date': '20150127',
                'uploader_id': 'PremierMedia',
                'timestamp': int,
                'title': 'Os Guinness // Is It Fools Talk? // Unbelievable? Conference 2014',
            },
        },
        # Kaltura embed protected with referrer
        {
            'url': 'http://www.disney.nl/disney-channel/filmpjes/achter-de-schermen#/videoId/violetta-achter-de-schermen-ruggero',
            'info_dict': {
                'id': '1_g4fbemnq',
                'ext': 'mp4',
                'title': 'Violetta - Achter De Schermen - Ruggero',
                'description': 'Achter de schermen met Ruggero',
                'timestamp': 1435133761,
                'upload_date': '20150624',
                'uploader_id': 'echojecka',
            },
        },
        # Eagle.Platform embed (generic URL)
        {
            'url': 'http://lenta.ru/news/2015/03/06/navalny/',
            'info_dict': {
                'id': '227304',
                'ext': 'mp4',
                'title': 'Навальный вышел на свободу',
                'description': 'md5:d97861ac9ae77377f3f20eaf9d04b4f5',
                'thumbnail': 're:^https?://.*\.jpg$',
                'duration': 87,
                'view_count': int,
                'age_limit': 0,
            },
        },
        # ClipYou (Eagle.Platform) embed (custom URL)
        {
            'url': 'http://muz-tv.ru/play/7129/',
            'info_dict': {
                'id': '12820',
                'ext': 'mp4',
                'title': "'O Sole Mio",
                'thumbnail': 're:^https?://.*\.jpg$',
                'duration': 216,
                'view_count': int,
            },
        },
        # Pladform embed
        {
            'url': 'http://muz-tv.ru/kinozal/view/7400/',
            'info_dict': {
                'id': '100183293',
                'ext': 'mp4',
                'title': 'Тайны перевала Дятлова • 1 серия 2 часть',
                'description': 'Документальный сериал-расследование одной из самых жутких тайн ХХ века',
                'thumbnail': 're:^https?://.*\.jpg$',
                'duration': 694,
                'age_limit': 0,
            },
        },
        # Playwire embed
        {
            'url': 'http://www.cinemablend.com/new/First-Joe-Dirt-2-Trailer-Teaser-Stupid-Greatness-70874.html',
            'info_dict': {
                'id': '3519514',
                'ext': 'mp4',
                'title': 'Joe Dirt 2 Beautiful Loser Teaser Trailer',
                'thumbnail': 're:^https?://.*\.png$',
                'duration': 45.115,
            },
        },
        # 5min embed
        {
            'url': 'http://techcrunch.com/video/facebook-creates-on-this-day-crunch-report/518726732/',
            'md5': '4c6f127a30736b59b3e2c19234ee2bf7',
            'info_dict': {
                'id': '518726732',
                'ext': 'mp4',
                'title': 'Facebook Creates "On This Day" | Crunch Report',
            },
        },
        # SVT embed
        {
            'url': 'http://www.svt.se/sport/ishockey/jagr-tacklar-giroux-under-intervjun',
            'info_dict': {
                'id': '2900353',
                'ext': 'flv',
                'title': 'Här trycker Jagr till Giroux (under SVT-intervjun)',
                'duration': 27,
                'age_limit': 0,
            },
        },
        # Crooks and Liars embed
        {
            'url': 'http://crooksandliars.com/2015/04/fox-friends-says-protecting-atheists',
            'info_dict': {
                'id': '8RUoRhRi',
                'ext': 'mp4',
                'title': "Fox & Friends Says Protecting Atheists From Discrimination Is Anti-Christian!",
                'description': 'md5:e1a46ad1650e3a5ec7196d432799127f',
                'timestamp': 1428207000,
                'upload_date': '20150405',
                'uploader': 'Heather',
            },
        },
        # Crooks and Liars external embed
        {
            'url': 'http://theothermccain.com/2010/02/02/video-proves-that-bill-kristol-has-been-watching-glenn-beck/comment-page-1/',
            'info_dict': {
                'id': 'MTE3MjUtMzQ2MzA',
                'ext': 'mp4',
                'title': 'md5:5e3662a81a4014d24c250d76d41a08d5',
                'description': 'md5:9b8e9542d6c3c5de42d6451b7d780cec',
                'timestamp': 1265032391,
                'upload_date': '20100201',
                'uploader': 'Heather',
            },
        },
        # NBC Sports vplayer embed
        {
            'url': 'http://www.riderfans.com/forum/showthread.php?121827-Freeman&s=e98fa1ea6dc08e886b1678d35212494a',
            'info_dict': {
                'id': 'ln7x1qSThw4k',
                'ext': 'flv',
                'title': "PFT Live: New leader in the 'new-look' defense",
                'description': 'md5:65a19b4bbfb3b0c0c5768bed1dfad74e',
            },
        },
        # UDN embed
        {
            'url': 'http://www.udn.com/news/story/7314/822787',
            'md5': 'fd2060e988c326991037b9aff9df21a6',
            'info_dict': {
                'id': '300346',
                'ext': 'mp4',
                'title': '中一中男師變性 全校師生力挺',
                'thumbnail': 're:^https?://.*\.jpg$',
            }
        },
        # Ooyala embed
        {
            'url': 'http://www.businessinsider.com/excel-index-match-vlookup-video-how-to-2015-2?IR=T',
            'info_dict': {
                'id': '50YnY4czr4ms1vJ7yz3xzq0excz_pUMs',
                'ext': 'mp4',
                'description': 'VIDEO: INDEX/MATCH versus VLOOKUP.',
                'title': 'This is what separates the Excel masters from the wannabes',
                'duration': 191.933,
            },
            'params': {
                # m3u8 downloads
                'skip_download': True,
            }
        },
        # Contains a SMIL manifest
        {
            'url': 'http://www.telewebion.com/fa/1263668/%D9%82%D8%B1%D8%B9%D9%87%E2%80%8C%DA%A9%D8%B4%DB%8C-%D9%84%DB%8C%DA%AF-%D9%82%D9%87%D8%B1%D9%85%D8%A7%D9%86%D8%A7%D9%86-%D8%A7%D8%B1%D9%88%D9%BE%D8%A7/%2B-%D9%81%D9%88%D8%AA%D8%A8%D8%A7%D9%84.html',
            'info_dict': {
                'id': 'file',
                'ext': 'flv',
                'title': '+ Football: Lottery Champions League Europe',
                'uploader': 'www.telewebion.com',
            },
            'params': {
                # rtmpe downloads
                'skip_download': True,
            }
        },
        # Brightcove URL in single quotes
        {
            'url': 'http://www.sportsnet.ca/baseball/mlb/sn-presents-russell-martin-world-citizen/',
            'md5': '4ae374f1f8b91c889c4b9203c8c752af',
            'info_dict': {
                'id': '4255764656001',
                'ext': 'mp4',
                'title': 'SN Presents: Russell Martin, World Citizen',
                'description': 'To understand why he was the Toronto Blue Jays’ top off-season priority is to appreciate his background and upbringing in Montreal, where he first developed his baseball skills. Written and narrated by Stephen Brunt.',
                'uploader': 'Rogers Sportsnet',
            },
        },
        # Dailymotion Cloud video
        {
            'url': 'http://replay.publicsenat.fr/vod/le-debat/florent-kolandjian,dominique-cena,axel-decourtye,laurence-abeille,bruno-parmentier/175910',
            'md5': '49444254273501a64675a7e68c502681',
            'info_dict': {
                'id': '5585de919473990de4bee11b',
                'ext': 'mp4',
                'title': 'Le débat',
                'thumbnail': 're:^https?://.*\.jpe?g$',
            }
        },
        # OnionStudios embed
        {
            'url': 'http://www.clickhole.com/video/dont-understand-bitcoin-man-will-mumble-explanatio-2537',
            'info_dict': {
                'id': '2855',
                'ext': 'mp4',
                'title': 'Don’t Understand Bitcoin? This Man Will Mumble An Explanation At You',
                'thumbnail': 're:^https?://.*\.jpe?g$',
                'uploader': 'ClickHole',
                'uploader_id': 'clickhole',
            }
        },
        # SnagFilms embed
        {
            'url': 'http://whilewewatch.blogspot.ru/2012/06/whilewewatch-whilewewatch-gripping.html',
            'info_dict': {
                'id': '74849a00-85a9-11e1-9660-123139220831',
                'ext': 'mp4',
                'title': '#whilewewatch',
            }
        },
        # AdobeTVVideo embed
        {
            'url': 'https://helpx.adobe.com/acrobat/how-to/new-experience-acrobat-dc.html?set=acrobat--get-started--essential-beginners',
            'md5': '43662b577c018ad707a63766462b1e87',
            'info_dict': {
                'id': '2456',
                'ext': 'mp4',
                'title': 'New experience with Acrobat DC',
                'description': 'New experience with Acrobat DC',
                'duration': 248.667,
            },
        },
        # ScreenwaveMedia embed
        {
            'url': 'http://www.thecinemasnob.com/the-cinema-snob/a-nightmare-on-elm-street-2-freddys-revenge1',
            'md5': '24ace5baba0d35d55c6810b51f34e9e0',
            'info_dict': {
                'id': 'cinemasnob-55d26273809dd',
                'ext': 'mp4',
                'title': 'cinemasnob',
            },
        },
<<<<<<< HEAD
        # BrightcoveInPageEmbed embed
        {
            'url': 'http://www.geekandsundry.com/tabletop-bonus-wils-final-thoughts-on-dread/',
            'info_dict': {
                'id': '4238694884001',
                'ext': 'flv',
                'title': 'Tabletop: Dread, Last Thoughts',
                'description': 'Tabletop: Dread, Last Thoughts',
                'duration': 51690,
            },
        },
        # JWPlayer with M3U8
        {
            'url': 'http://ren.tv/novosti/2015-09-25/sluchaynyy-prohozhiy-poymal-avtougonshchika-v-murmanske-video',
            'info_dict': {
                'id': 'playlist',
                'ext': 'mp4',
                'title': 'Случайный прохожий поймал автоугонщика в Мурманске. ВИДЕО | РЕН ТВ',
                'uploader': 'ren.tv',
            },
            'params': {
                # m3u8 downloads
                'skip_download': True,
            }
=======
        # Ultimedia embed
        {
            'url': 'http://www.jukebox.es/kosheen/videoclip,pride,r303r.html',
            'md5': '25551df6e7c7ab8096ceeeae048c5f64',
            'info_dict': {
                'id': 'r303r',
                'ext': 'mp4',
                'title': 'Kosheen - Pride (live)',
                'thumbnail': 're:^https?://.*\.jpg',
                'duration': 293,
                'upload_date': '20081103',
                'timestamp': 1225733392,
                'uploader_id': '33m03',
            },
>>>>>>> 3da39996
        }
    ]

    def report_following_redirect(self, new_url):
        """Report information extraction."""
        self._downloader.to_screen('[redirect] Following redirect to %s' % new_url)

    def _extract_rss(self, url, video_id, doc):
        playlist_title = doc.find('./channel/title').text
        playlist_desc_el = doc.find('./channel/description')
        playlist_desc = None if playlist_desc_el is None else playlist_desc_el.text

        entries = []
        for it in doc.findall('./channel/item'):
            next_url = xpath_text(it, 'link', fatal=False)
            if not next_url:
                enclosure_nodes = it.findall('./enclosure')
                for e in enclosure_nodes:
                    next_url = e.attrib.get('url')
                    if next_url:
                        break

            if not next_url:
                continue

            entries.append({
                '_type': 'url',
                'url': next_url,
                'title': it.find('title').text,
            })

        return {
            '_type': 'playlist',
            'id': url,
            'title': playlist_title,
            'description': playlist_desc,
            'entries': entries,
        }

    def _extract_camtasia(self, url, video_id, webpage):
        """ Returns None if no camtasia video can be found. """

        camtasia_cfg = self._search_regex(
            r'fo\.addVariable\(\s*"csConfigFile",\s*"([^"]+)"\s*\);',
            webpage, 'camtasia configuration file', default=None)
        if camtasia_cfg is None:
            return None

        title = self._html_search_meta('DC.title', webpage, fatal=True)

        camtasia_url = compat_urlparse.urljoin(url, camtasia_cfg)
        camtasia_cfg = self._download_xml(
            camtasia_url, video_id,
            note='Downloading camtasia configuration',
            errnote='Failed to download camtasia configuration')
        fileset_node = camtasia_cfg.find('./playlist/array/fileset')

        entries = []
        for n in fileset_node.getchildren():
            url_n = n.find('./uri')
            if url_n is None:
                continue

            entries.append({
                'id': os.path.splitext(url_n.text.rpartition('/')[2])[0],
                'title': '%s - %s' % (title, n.tag),
                'url': compat_urlparse.urljoin(url, url_n.text),
                'duration': float_or_none(n.find('./duration').text),
            })

        return {
            '_type': 'playlist',
            'entries': entries,
            'title': title,
        }

    def _real_extract(self, url):
        if url.startswith('//'):
            return {
                '_type': 'url',
                'url': self.http_scheme() + url,
            }

        parsed_url = compat_urlparse.urlparse(url)
        if not parsed_url.scheme:
            default_search = self._downloader.params.get('default_search')
            if default_search is None:
                default_search = 'fixup_error'

            if default_search in ('auto', 'auto_warning', 'fixup_error'):
                if '/' in url:
                    self._downloader.report_warning('The url doesn\'t specify the protocol, trying with http')
                    return self.url_result('http://' + url)
                elif default_search != 'fixup_error':
                    if default_search == 'auto_warning':
                        if re.match(r'^(?:url|URL)$', url):
                            raise ExtractorError(
                                'Invalid URL:  %r . Call youtube-dl like this:  youtube-dl -v "https://www.youtube.com/watch?v=BaW_jenozKc"  ' % url,
                                expected=True)
                        else:
                            self._downloader.report_warning(
                                'Falling back to youtube search for  %s . Set --default-search "auto" to suppress this warning.' % url)
                    return self.url_result('ytsearch:' + url)

            if default_search in ('error', 'fixup_error'):
                raise ExtractorError(
                    '%r is not a valid URL. '
                    'Set --default-search "ytsearch" (or run  youtube-dl "ytsearch:%s" ) to search YouTube'
                    % (url, url), expected=True)
            else:
                if ':' not in default_search:
                    default_search += ':'
                return self.url_result(default_search + url)

        url, smuggled_data = unsmuggle_url(url)
        force_videoid = None
        is_intentional = smuggled_data and smuggled_data.get('to_generic')
        if smuggled_data and 'force_videoid' in smuggled_data:
            force_videoid = smuggled_data['force_videoid']
            video_id = force_videoid
        else:
            video_id = compat_urllib_parse_unquote(os.path.splitext(url.rstrip('/').split('/')[-1])[0])

        self.to_screen('%s: Requesting header' % video_id)

        head_req = HEADRequest(url)
        head_response = self._request_webpage(
            head_req, video_id,
            note=False, errnote='Could not send HEAD request to %s' % url,
            fatal=False)

        if head_response is not False:
            # Check for redirect
            new_url = head_response.geturl()
            if url != new_url:
                self.report_following_redirect(new_url)
                if force_videoid:
                    new_url = smuggle_url(
                        new_url, {'force_videoid': force_videoid})
                return self.url_result(new_url)

        full_response = None
        if head_response is False:
            request = sanitized_Request(url)
            request.add_header('Accept-Encoding', '*')
            full_response = self._request_webpage(request, video_id)
            head_response = full_response

        # Check for direct link to a video
        content_type = head_response.headers.get('Content-Type', '')
        m = re.match(r'^(?P<type>audio|video|application(?=/ogg$))/(?P<format_id>.+)$', content_type)
        if m:
            upload_date = unified_strdate(
                head_response.headers.get('Last-Modified'))
            return {
                'id': video_id,
                'title': compat_urllib_parse_unquote(os.path.splitext(url_basename(url))[0]),
                'direct': True,
                'formats': [{
                    'format_id': m.group('format_id'),
                    'url': url,
                    'vcodec': 'none' if m.group('type') == 'audio' else None
                }],
                'upload_date': upload_date,
            }

        if not self._downloader.params.get('test', False) and not is_intentional:
            force = self._downloader.params.get('force_generic_extractor', False)
            self._downloader.report_warning(
                '%s on generic information extractor.' % ('Forcing' if force else 'Falling back'))

        if not full_response:
            request = sanitized_Request(url)
            # Some webservers may serve compressed content of rather big size (e.g. gzipped flac)
            # making it impossible to download only chunk of the file (yet we need only 512kB to
            # test whether it's HTML or not). According to youtube-dl default Accept-Encoding
            # that will always result in downloading the whole file that is not desirable.
            # Therefore for extraction pass we have to override Accept-Encoding to any in order
            # to accept raw bytes and being able to download only a chunk.
            # It may probably better to solve this by checking Content-Type for application/octet-stream
            # after HEAD request finishes, but not sure if we can rely on this.
            request.add_header('Accept-Encoding', '*')
            full_response = self._request_webpage(request, video_id)

        # Maybe it's a direct link to a video?
        # Be careful not to download the whole thing!
        first_bytes = full_response.read(512)
        if not is_html(first_bytes):
            self._downloader.report_warning(
                'URL could be a direct video link, returning it as such.')
            upload_date = unified_strdate(
                head_response.headers.get('Last-Modified'))
            return {
                'id': video_id,
                'title': compat_urllib_parse_unquote(os.path.splitext(url_basename(url))[0]),
                'direct': True,
                'url': url,
                'upload_date': upload_date,
            }

        webpage = self._webpage_read_content(
            full_response, url, video_id, prefix=first_bytes)

        self.report_extraction(video_id)

        # Is it an RSS feed, a SMIL file or a XSPF playlist?
        try:
            doc = compat_etree_fromstring(webpage.encode('utf-8'))
            if doc.tag == 'rss':
                return self._extract_rss(url, video_id, doc)
            elif re.match(r'^(?:{[^}]+})?smil$', doc.tag):
                return self._parse_smil(doc, url, video_id)
            elif doc.tag == '{http://xspf.org/ns/0/}playlist':
                return self.playlist_result(self._parse_xspf(doc, video_id), video_id)
        except compat_xml_parse_error:
            pass

        # Is it a Camtasia project?
        camtasia_res = self._extract_camtasia(url, video_id, webpage)
        if camtasia_res is not None:
            return camtasia_res

        # Sometimes embedded video player is hidden behind percent encoding
        # (e.g. https://github.com/rg3/youtube-dl/issues/2448)
        # Unescaping the whole page allows to handle those cases in a generic way
        webpage = compat_urllib_parse_unquote(webpage)

        # it's tempting to parse this further, but you would
        # have to take into account all the variations like
        #   Video Title - Site Name
        #   Site Name | Video Title
        #   Video Title - Tagline | Site Name
        # and so on and so forth; it's just not practical
        video_title = self._html_search_regex(
            r'(?s)<title>(.*?)</title>', webpage, 'video title',
            default='video')

        # Try to detect age limit automatically
        age_limit = self._rta_search(webpage)
        # And then there are the jokers who advertise that they use RTA,
        # but actually don't.
        AGE_LIMIT_MARKERS = [
            r'Proudly Labeled <a href="http://www.rtalabel.org/" title="Restricted to Adults">RTA</a>',
        ]
        if any(re.search(marker, webpage) for marker in AGE_LIMIT_MARKERS):
            age_limit = 18

        # video uploader is domain name
        video_uploader = self._search_regex(
            r'^(?:https?://)?([^/]*)/.*', url, 'video uploader')

        # Helper method
        def _playlist_from_matches(matches, getter=None, ie=None):
            urlrs = orderedSet(
                self.url_result(self._proto_relative_url(getter(m) if getter else m), ie)
                for m in matches)
            return self.playlist_result(
                urlrs, playlist_id=video_id, playlist_title=video_title)

        # Look for Brightcove Legacy Studio embeds
        bc_urls = BrightcoveLegacyIE._extract_brightcove_urls(webpage)
        if bc_urls:
            self.to_screen('Brightcove video detected.')
            entries = [{
                '_type': 'url',
                'url': smuggle_url(bc_url, {'Referer': url}),
                'ie_key': 'BrightcoveLegacy'
            } for bc_url in bc_urls]

            return {
                '_type': 'playlist',
                'title': video_title,
                'id': video_id,
                'entries': entries,
            }

        # Look for Brightcove New Studio embeds
        bc_urls = BrightcoveNewIE._extract_urls(webpage)
        if bc_urls:
            return _playlist_from_matches(bc_urls, ie='BrightcoveNew')

        # Look for embedded rtl.nl player
        matches = re.findall(
            r'<iframe[^>]+?src="((?:https?:)?//(?:www\.)?rtl\.nl/system/videoplayer/[^"]+(?:video_)?embed[^"]+)"',
            webpage)
        if matches:
            return _playlist_from_matches(matches, ie='RtlNl')

        vimeo_url = VimeoIE._extract_vimeo_url(url, webpage)
        if vimeo_url is not None:
            return self.url_result(vimeo_url)

        vid_me_embed_url = self._search_regex(
            r'src=[\'"](https?://vid\.me/[^\'"]+)[\'"]',
            webpage, 'vid.me embed', default=None)
        if vid_me_embed_url is not None:
            return self.url_result(vid_me_embed_url, 'Vidme')

        # Look for embedded YouTube player
        matches = re.findall(r'''(?x)
            (?:
                <iframe[^>]+?src=|
                data-video-url=|
                <embed[^>]+?src=|
                embedSWF\(?:\s*|
                new\s+SWFObject\(
            )
            (["\'])
                (?P<url>(?:https?:)?//(?:www\.)?youtube(?:-nocookie)?\.com/
                (?:embed|v|p)/.+?)
            \1''', webpage)
        if matches:
            return _playlist_from_matches(
                matches, lambda m: unescapeHTML(m[1]))

        # Look for lazyYT YouTube embed
        matches = re.findall(
            r'class="lazyYT" data-youtube-id="([^"]+)"', webpage)
        if matches:
            return _playlist_from_matches(matches, lambda m: unescapeHTML(m))

        # Look for embedded Dailymotion player
        matches = re.findall(
            r'<iframe[^>]+?src=(["\'])(?P<url>(?:https?:)?//(?:www\.)?dailymotion\.com/embed/video/.+?)\1', webpage)
        if matches:
            return _playlist_from_matches(
                matches, lambda m: unescapeHTML(m[1]))

        # Look for embedded Dailymotion playlist player (#3822)
        m = re.search(
            r'<iframe[^>]+?src=(["\'])(?P<url>(?:https?:)?//(?:www\.)?dailymotion\.[a-z]{2,3}/widget/jukebox\?.+?)\1', webpage)
        if m:
            playlists = re.findall(
                r'list\[\]=/playlist/([^/]+)/', unescapeHTML(m.group('url')))
            if playlists:
                return _playlist_from_matches(
                    playlists, lambda p: '//dailymotion.com/playlist/%s' % p)

        # Look for embedded Wistia player
        match = re.search(
            r'<(?:meta[^>]+?content|iframe[^>]+?src)=(["\'])(?P<url>(?:https?:)?//(?:fast\.)?wistia\.net/embed/iframe/.+?)\1', webpage)
        if match:
            embed_url = self._proto_relative_url(
                unescapeHTML(match.group('url')))
            return {
                '_type': 'url_transparent',
                'url': embed_url,
                'ie_key': 'Wistia',
                'uploader': video_uploader,
                'title': video_title,
                'id': video_id,
            }

        match = re.search(r'(?:id=["\']wistia_|data-wistia-?id=["\']|Wistia\.embed\(["\'])(?P<id>[^"\']+)', webpage)
        if match:
            return {
                '_type': 'url_transparent',
                'url': 'http://fast.wistia.net/embed/iframe/{0:}'.format(match.group('id')),
                'ie_key': 'Wistia',
                'uploader': video_uploader,
                'title': video_title,
                'id': match.group('id')
            }

        # Look for SVT player
        svt_url = SVTIE._extract_url(webpage)
        if svt_url:
            return self.url_result(svt_url, 'SVT')

        # Look for embedded condenast player
        matches = re.findall(
            r'<iframe\s+(?:[a-zA-Z-]+="[^"]+"\s+)*?src="(https?://player\.cnevids\.com/embed/[^"]+")',
            webpage)
        if matches:
            return {
                '_type': 'playlist',
                'entries': [{
                    '_type': 'url',
                    'ie_key': 'CondeNast',
                    'url': ma,
                } for ma in matches],
                'title': video_title,
                'id': video_id,
            }

        # Look for Bandcamp pages with custom domain
        mobj = re.search(r'<meta property="og:url"[^>]*?content="(.*?bandcamp\.com.*?)"', webpage)
        if mobj is not None:
            burl = unescapeHTML(mobj.group(1))
            # Don't set the extractor because it can be a track url or an album
            return self.url_result(burl)

        # Look for embedded Vevo player
        mobj = re.search(
            r'<iframe[^>]+?src=(["\'])(?P<url>(?:https?:)?//(?:cache\.)?vevo\.com/.+?)\1', webpage)
        if mobj is not None:
            return self.url_result(mobj.group('url'))

        # Look for embedded Viddler player
        mobj = re.search(
            r'<(?:iframe[^>]+?src|param[^>]+?value)=(["\'])(?P<url>(?:https?:)?//(?:www\.)?viddler\.com/(?:embed|player)/.+?)\1',
            webpage)
        if mobj is not None:
            return self.url_result(mobj.group('url'))

        # Look for NYTimes player
        mobj = re.search(
            r'<iframe[^>]+src=(["\'])(?P<url>(?:https?:)?//graphics8\.nytimes\.com/bcvideo/[^/]+/iframe/embed\.html.+?)\1>',
            webpage)
        if mobj is not None:
            return self.url_result(mobj.group('url'))

        # Look for Libsyn player
        mobj = re.search(
            r'<iframe[^>]+src=(["\'])(?P<url>(?:https?:)?//html5-player\.libsyn\.com/embed/.+?)\1', webpage)
        if mobj is not None:
            return self.url_result(mobj.group('url'))

        # Look for Ooyala videos
        mobj = (re.search(r'player\.ooyala\.com/[^"?]+[?#][^"]*?(?:embedCode|ec)=(?P<ec>[^"&]+)', webpage) or
                re.search(r'OO\.Player\.create\([\'"].*?[\'"],\s*[\'"](?P<ec>.{32})[\'"]', webpage) or
                re.search(r'SBN\.VideoLinkset\.ooyala\([\'"](?P<ec>.{32})[\'"]\)', webpage) or
                re.search(r'data-ooyala-video-id\s*=\s*[\'"](?P<ec>.{32})[\'"]', webpage))
        if mobj is not None:
            return OoyalaIE._build_url_result(smuggle_url(mobj.group('ec'), {'domain': url}))

        # Look for multiple Ooyala embeds on SBN network websites
        mobj = re.search(r'SBN\.VideoLinkset\.entryGroup\((\[.*?\])', webpage)
        if mobj is not None:
            embeds = self._parse_json(mobj.group(1), video_id, fatal=False)
            if embeds:
                return _playlist_from_matches(
                    embeds, getter=lambda v: OoyalaIE._url_for_embed_code(smuggle_url(v['provider_video_id'], {'domain': url})), ie='Ooyala')

        # Look for Aparat videos
        mobj = re.search(r'<iframe .*?src="(http://www\.aparat\.com/video/[^"]+)"', webpage)
        if mobj is not None:
            return self.url_result(mobj.group(1), 'Aparat')

        # Look for MPORA videos
        mobj = re.search(r'<iframe .*?src="(http://mpora\.(?:com|de)/videos/[^"]+)"', webpage)
        if mobj is not None:
            return self.url_result(mobj.group(1), 'Mpora')

        # Look for embedded NovaMov-based player
        mobj = re.search(
            r'''(?x)<(?:pagespeed_)?iframe[^>]+?src=(["\'])
                    (?P<url>http://(?:(?:embed|www)\.)?
                        (?:novamov\.com|
                           nowvideo\.(?:ch|sx|eu|at|ag|co)|
                           videoweed\.(?:es|com)|
                           movshare\.(?:net|sx|ag)|
                           divxstage\.(?:eu|net|ch|co|at|ag))
                        /embed\.php.+?)\1''', webpage)
        if mobj is not None:
            return self.url_result(mobj.group('url'))

        # Look for embedded Facebook player
        mobj = re.search(
            r'<iframe[^>]+?src=(["\'])(?P<url>https://www\.facebook\.com/video/embed.+?)\1', webpage)
        if mobj is not None:
            return self.url_result(mobj.group('url'), 'Facebook')

        # Look for embedded VK player
        mobj = re.search(r'<iframe[^>]+?src=(["\'])(?P<url>https?://vk\.com/video_ext\.php.+?)\1', webpage)
        if mobj is not None:
            return self.url_result(mobj.group('url'), 'VK')

        # Look for embedded ivi player
        mobj = re.search(r'<embed[^>]+?src=(["\'])(?P<url>https?://(?:www\.)?ivi\.ru/video/player.+?)\1', webpage)
        if mobj is not None:
            return self.url_result(mobj.group('url'), 'Ivi')

        # Look for embedded Huffington Post player
        mobj = re.search(
            r'<iframe[^>]+?src=(["\'])(?P<url>https?://embed\.live\.huffingtonpost\.com/.+?)\1', webpage)
        if mobj is not None:
            return self.url_result(mobj.group('url'), 'HuffPost')

        # Look for embed.ly
        mobj = re.search(r'class=["\']embedly-card["\'][^>]href=["\'](?P<url>[^"\']+)', webpage)
        if mobj is not None:
            return self.url_result(mobj.group('url'))
        mobj = re.search(r'class=["\']embedly-embed["\'][^>]src=["\'][^"\']*url=(?P<url>[^&]+)', webpage)
        if mobj is not None:
            return self.url_result(compat_urllib_parse_unquote(mobj.group('url')))

        # Look for funnyordie embed
        matches = re.findall(r'<iframe[^>]+?src="(https?://(?:www\.)?funnyordie\.com/embed/[^"]+)"', webpage)
        if matches:
            return _playlist_from_matches(
                matches, getter=unescapeHTML, ie='FunnyOrDie')

        # Look for BBC iPlayer embed
        matches = re.findall(r'setPlaylist\("(https?://www\.bbc\.co\.uk/iplayer/[^/]+/[\da-z]{8})"\)', webpage)
        if matches:
            return _playlist_from_matches(matches, ie='BBCCoUk')

        # Look for embedded RUTV player
        rutv_url = RUTVIE._extract_url(webpage)
        if rutv_url:
            return self.url_result(rutv_url, 'RUTV')

        # Look for embedded TVC player
        tvc_url = TVCIE._extract_url(webpage)
        if tvc_url:
            return self.url_result(tvc_url, 'TVC')

        # Look for embedded SportBox player
        sportbox_urls = SportBoxEmbedIE._extract_urls(webpage)
        if sportbox_urls:
            return _playlist_from_matches(sportbox_urls, ie='SportBoxEmbed')

        # Look for embedded PornHub player
        pornhub_url = PornHubIE._extract_url(webpage)
        if pornhub_url:
            return self.url_result(pornhub_url, 'PornHub')

        # Look for embedded XHamster player
        xhamster_urls = XHamsterEmbedIE._extract_urls(webpage)
        if xhamster_urls:
            return _playlist_from_matches(xhamster_urls, ie='XHamsterEmbed')

        # Look for embedded Tvigle player
        mobj = re.search(
            r'<iframe[^>]+?src=(["\'])(?P<url>(?:https?:)?//cloud\.tvigle\.ru/video/.+?)\1', webpage)
        if mobj is not None:
            return self.url_result(mobj.group('url'), 'Tvigle')

        # Look for embedded TED player
        mobj = re.search(
            r'<iframe[^>]+?src=(["\'])(?P<url>https?://embed(?:-ssl)?\.ted\.com/.+?)\1', webpage)
        if mobj is not None:
            return self.url_result(mobj.group('url'), 'TED')

        # Look for embedded Ustream videos
        mobj = re.search(
            r'<iframe[^>]+?src=(["\'])(?P<url>http://www\.ustream\.tv/embed/.+?)\1', webpage)
        if mobj is not None:
            return self.url_result(mobj.group('url'), 'Ustream')

        # Look for embedded arte.tv player
        mobj = re.search(
            r'<script [^>]*?src="(?P<url>http://www\.arte\.tv/playerv2/embed[^"]+)"',
            webpage)
        if mobj is not None:
            return self.url_result(mobj.group('url'), 'ArteTVEmbed')

        # Look for embedded francetv player
        mobj = re.search(
            r'<iframe[^>]+?src=(["\'])(?P<url>(?:https?://)?embed\.francetv\.fr/\?ue=.+?)\1',
            webpage)
        if mobj is not None:
            return self.url_result(mobj.group('url'))

        # Look for embedded smotri.com player
        smotri_url = SmotriIE._extract_url(webpage)
        if smotri_url:
            return self.url_result(smotri_url, 'Smotri')

        # Look for embedded Myvi.ru player
        myvi_url = MyviIE._extract_url(webpage)
        if myvi_url:
            return self.url_result(myvi_url)

        # Look for embeded soundcloud player
        mobj = re.search(
            r'<iframe\s+(?:[a-zA-Z0-9_-]+="[^"]+"\s+)*src="(?P<url>https?://(?:w\.)?soundcloud\.com/player[^"]+)"',
            webpage)
        if mobj is not None:
            url = unescapeHTML(mobj.group('url'))
            return self.url_result(url)

        # Look for embedded vulture.com player
        mobj = re.search(
            r'<iframe src="(?P<url>https?://video\.vulture\.com/[^"]+)"',
            webpage)
        if mobj is not None:
            url = unescapeHTML(mobj.group('url'))
            return self.url_result(url, ie='Vulture')

        # Look for embedded mtvservices player
        mtvservices_url = MTVServicesEmbeddedIE._extract_url(webpage)
        if mtvservices_url:
            return self.url_result(mtvservices_url, ie='MTVServicesEmbedded')

        # Look for embedded yahoo player
        mobj = re.search(
            r'<iframe[^>]+?src=(["\'])(?P<url>https?://(?:screen|movies)\.yahoo\.com/.+?\.html\?format=embed)\1',
            webpage)
        if mobj is not None:
            return self.url_result(mobj.group('url'), 'Yahoo')

        # Look for embedded sbs.com.au player
        mobj = re.search(
            r'''(?x)
            (?:
                <meta\s+property="og:video"\s+content=|
                <iframe[^>]+?src=
            )
            (["\'])(?P<url>https?://(?:www\.)?sbs\.com\.au/ondemand/video/.+?)\1''',
            webpage)
        if mobj is not None:
            return self.url_result(mobj.group('url'), 'SBS')

        # Look for embedded Cinchcast player
        mobj = re.search(
            r'<iframe[^>]+?src=(["\'])(?P<url>https?://player\.cinchcast\.com/.+?)\1',
            webpage)
        if mobj is not None:
            return self.url_result(mobj.group('url'), 'Cinchcast')

        mobj = re.search(
            r'<iframe[^>]+?src=(["\'])(?P<url>https?://m(?:lb)?\.mlb\.com/shared/video/embed/embed\.html\?.+?)\1',
            webpage)
        if not mobj:
            mobj = re.search(
                r'data-video-link=["\'](?P<url>http://m.mlb.com/video/[^"\']+)',
                webpage)
        if mobj is not None:
            return self.url_result(mobj.group('url'), 'MLB')

        mobj = re.search(
            r'<(?:iframe|script)[^>]+?src=(["\'])(?P<url>%s)\1' % CondeNastIE.EMBED_URL,
            webpage)
        if mobj is not None:
            return self.url_result(self._proto_relative_url(mobj.group('url'), scheme='http:'), 'CondeNast')

        mobj = re.search(
            r'<iframe[^>]+src="(?P<url>https?://new\.livestream\.com/[^"]+/player[^"]+)"',
            webpage)
        if mobj is not None:
            return self.url_result(mobj.group('url'), 'Livestream')

        # Look for Zapiks embed
        mobj = re.search(
            r'<iframe[^>]+src="(?P<url>https?://(?:www\.)?zapiks\.fr/index\.php\?.+?)"', webpage)
        if mobj is not None:
            return self.url_result(mobj.group('url'), 'Zapiks')

        # Look for Kaltura embeds
        mobj = (re.search(r"(?s)kWidget\.(?:thumb)?[Ee]mbed\(\{.*?'wid'\s*:\s*'_?(?P<partner_id>[^']+)',.*?'entry_?[Ii]d'\s*:\s*'(?P<id>[^']+)',", webpage) or
                re.search(r'(?s)(?P<q1>["\'])(?:https?:)?//cdnapi(?:sec)?\.kaltura\.com/.*?(?:p|partner_id)/(?P<partner_id>\d+).*?(?P=q1).*?entry_?[Ii]d\s*:\s*(?P<q2>["\'])(?P<id>.+?)(?P=q2)', webpage))
        if mobj is not None:
            return self.url_result(smuggle_url(
                'kaltura:%(partner_id)s:%(id)s' % mobj.groupdict(),
                {'source_url': url}), 'Kaltura')

        # Look for Eagle.Platform embeds
        mobj = re.search(
            r'<iframe[^>]+src="(?P<url>https?://.+?\.media\.eagleplatform\.com/index/player\?.+?)"', webpage)
        if mobj is not None:
            return self.url_result(mobj.group('url'), 'EaglePlatform')

        # Look for ClipYou (uses Eagle.Platform) embeds
        mobj = re.search(
            r'<iframe[^>]+src="https?://(?P<host>media\.clipyou\.ru)/index/player\?.*\brecord_id=(?P<id>\d+).*"', webpage)
        if mobj is not None:
            return self.url_result('eagleplatform:%(host)s:%(id)s' % mobj.groupdict(), 'EaglePlatform')

        # Look for Pladform embeds
        pladform_url = PladformIE._extract_url(webpage)
        if pladform_url:
            return self.url_result(pladform_url)

        # Look for Playwire embeds
        mobj = re.search(
            r'<script[^>]+data-config=(["\'])(?P<url>(?:https?:)?//config\.playwire\.com/.+?)\1', webpage)
        if mobj is not None:
            return self.url_result(mobj.group('url'))

        # Look for 5min embeds
        mobj = re.search(
            r'<meta[^>]+property="og:video"[^>]+content="https?://embed\.5min\.com/(?P<id>[0-9]+)/?', webpage)
        if mobj is not None:
            return self.url_result('5min:%s' % mobj.group('id'), 'FiveMin')

        # Look for Crooks and Liars embeds
        mobj = re.search(
            r'<(?:iframe[^>]+src|param[^>]+value)=(["\'])(?P<url>(?:https?:)?//embed\.crooksandliars\.com/(?:embed|v)/.+?)\1', webpage)
        if mobj is not None:
            return self.url_result(mobj.group('url'))

        # Look for NBC Sports VPlayer embeds
        nbc_sports_url = NBCSportsVPlayerIE._extract_url(webpage)
        if nbc_sports_url:
            return self.url_result(nbc_sports_url, 'NBCSportsVPlayer')

        # Look for Google Drive embeds
        google_drive_url = GoogleDriveIE._extract_url(webpage)
        if google_drive_url:
            return self.url_result(google_drive_url, 'GoogleDrive')

        # Look for UDN embeds
        mobj = re.search(
            r'<iframe[^>]+src="(?P<url>%s)"' % UDNEmbedIE._PROTOCOL_RELATIVE_VALID_URL, webpage)
        if mobj is not None:
            return self.url_result(
                compat_urlparse.urljoin(url, mobj.group('url')), 'UDNEmbed')

        # Look for Senate ISVP iframe
        senate_isvp_url = SenateISVPIE._search_iframe_url(webpage)
        if senate_isvp_url:
            return self.url_result(senate_isvp_url, 'SenateISVP')

        # Look for Dailymotion Cloud videos
        dmcloud_url = DailymotionCloudIE._extract_dmcloud_url(webpage)
        if dmcloud_url:
            return self.url_result(dmcloud_url, 'DailymotionCloud')

        # Look for OnionStudios embeds
        onionstudios_url = OnionStudiosIE._extract_url(webpage)
        if onionstudios_url:
            return self.url_result(onionstudios_url)

        # Look for SnagFilms embeds
        snagfilms_url = SnagFilmsEmbedIE._extract_url(webpage)
        if snagfilms_url:
            return self.url_result(snagfilms_url)

        # Look for JWPlatform embeds
        jwplatform_url = JWPlatformIE._extract_url(webpage)
        if jwplatform_url:
            return self.url_result(jwplatform_url, 'JWPlatform')

        # Look for ScreenwaveMedia embeds
        mobj = re.search(ScreenwaveMediaIE.EMBED_PATTERN, webpage)
        if mobj is not None:
            return self.url_result(unescapeHTML(mobj.group('url')), 'ScreenwaveMedia')

        # Look for Ulltimedia embeds
        ultimedia_url = UltimediaIE._extract_url(webpage)
        if ultimedia_url:
            return self.url_result(self._proto_relative_url(ultimedia_url), 'Ultimedia')

        # Look for AdobeTVVideo embeds
        mobj = re.search(
            r'<iframe[^>]+src=[\'"]((?:https?:)?//video\.tv\.adobe\.com/v/\d+[^"]+)[\'"]',
            webpage)
        if mobj is not None:
            return self.url_result(
                self._proto_relative_url(unescapeHTML(mobj.group(1))),
                'AdobeTVVideo')

        def check_video(vurl):
            if YoutubeIE.suitable(vurl):
                return True
            vpath = compat_urlparse.urlparse(vurl).path
            vext = determine_ext(vpath)
            return '.' in vpath and vext not in ('swf', 'png', 'jpg', 'srt', 'sbv', 'sub', 'vtt', 'ttml')

        def filter_video(urls):
            return list(filter(check_video, urls))

        # Start with something easy: JW Player in SWFObject
        found = filter_video(re.findall(r'flashvars: [\'"](?:.*&)?file=(http[^\'"&]*)', webpage))
        if not found:
            # Look for gorilla-vid style embedding
            found = filter_video(re.findall(r'''(?sx)
                (?:
                    jw_plugins|
                    JWPlayerOptions|
                    jwplayer\s*\(\s*["'][^'"]+["']\s*\)\s*\.setup
                )
                .*?
                ['"]?file['"]?\s*:\s*["\'](.*?)["\']''', webpage))
        if not found:
            # Broaden the search a little bit
            found = filter_video(re.findall(r'[^A-Za-z0-9]?(?:file|source)=(http[^\'"&]*)', webpage))
        if not found:
            # Broaden the findall a little bit: JWPlayer JS loader
            found = filter_video(re.findall(
                r'[^A-Za-z0-9]?(?:file|video_url)["\']?:\s*["\'](http(?![^\'"]+\.[0-9]+[\'"])[^\'"]+)["\']', webpage))
        if not found:
            # Flow player
            found = filter_video(re.findall(r'''(?xs)
                flowplayer\("[^"]+",\s*
                    \{[^}]+?\}\s*,
                    \s*\{[^}]+? ["']?clip["']?\s*:\s*\{\s*
                        ["']?url["']?\s*:\s*["']([^"']+)["']
            ''', webpage))
        if not found:
            # Cinerama player
            found = re.findall(
                r"cinerama\.embedPlayer\(\s*\'[^']+\',\s*'([^']+)'", webpage)
        if not found:
            # Try to find twitter cards info
            found = filter_video(re.findall(
                r'<meta (?:property|name)="twitter:player:stream" (?:content|value)="(.+?)"', webpage))
        if not found:
            # We look for Open Graph info:
            # We have to match any number spaces between elements, some sites try to align them (eg.: statigr.am)
            m_video_type = re.findall(r'<meta.*?property="og:video:type".*?content="video/(.*?)"', webpage)
            # We only look in og:video if the MIME type is a video, don't try if it's a Flash player:
            if m_video_type is not None:
                found = filter_video(re.findall(r'<meta.*?property="og:video".*?content="(.*?)"', webpage))
        if not found:
            # HTML5 video
            found = re.findall(r'(?s)<(?:video|audio)[^<]*(?:>.*?<source[^>]*)?\s+src=["\'](.*?)["\']', webpage)
        if not found:
            REDIRECT_REGEX = r'[0-9]{,2};\s*(?:URL|url)=\'?([^\'"]+)'
            found = re.search(
                r'(?i)<meta\s+(?=(?:[a-z-]+="[^"]+"\s+)*http-equiv="refresh")'
                r'(?:[a-z-]+="[^"]+"\s+)*?content="%s' % REDIRECT_REGEX,
                webpage)
            if not found:
                # Look also in Refresh HTTP header
                refresh_header = head_response.headers.get('Refresh')
                if refresh_header:
                    # In python 2 response HTTP headers are bytestrings
                    if sys.version_info < (3, 0) and isinstance(refresh_header, str):
                        refresh_header = refresh_header.decode('iso-8859-1')
                    found = re.search(REDIRECT_REGEX, refresh_header)
            if found:
                new_url = compat_urlparse.urljoin(url, unescapeHTML(found.group(1)))
                self.report_following_redirect(new_url)
                return {
                    '_type': 'url',
                    'url': new_url,
                }
        if not found:
            raise UnsupportedError(url)

        entries = []
        for video_url in found:
            video_url = video_url.replace('\\/', '/')
            video_url = compat_urlparse.urljoin(url, video_url)
            video_id = compat_urllib_parse_unquote(os.path.basename(video_url))

            # Sometimes, jwplayer extraction will result in a YouTube URL
            if YoutubeIE.suitable(video_url):
                entries.append(self.url_result(video_url, 'Youtube'))
                continue

            # here's a fun little line of code for you:
            video_id = os.path.splitext(video_id)[0]

            entry_info_dict = {
                'id': video_id,
                'uploader': video_uploader,
                'title': video_title,
                'age_limit': age_limit,
            }

            ext = determine_ext(video_url)
            if ext == 'smil':
                entry_info_dict['formats'] = self._extract_smil_formats(video_url, video_id)
            elif ext == 'xspf':
                return self.playlist_result(self._extract_xspf_playlist(video_url, video_id), video_id)
            elif ext == 'm3u8':
                entry_info_dict['formats'] = self._extract_m3u8_formats(video_url, video_id, ext='mp4')
            else:
                entry_info_dict['url'] = video_url

            entries.append(entry_info_dict)

        if len(entries) == 1:
            return entries[0]
        else:
            for num, e in enumerate(entries, start=1):
                # 'url' results don't have a title
                if e.get('title') is not None:
                    e['title'] = '%s (%d)' % (e['title'], num)
            return {
                '_type': 'playlist',
                'entries': entries,
            }<|MERGE_RESOLUTION|>--- conflicted
+++ resolved
@@ -52,14 +52,11 @@
 from .onionstudios import OnionStudiosIE
 from .snagfilms import SnagFilmsEmbedIE
 from .screenwavemedia import ScreenwaveMediaIE
-<<<<<<< HEAD
 from .mtv import MTVServicesEmbeddedIE
 from .pladform import PladformIE
 from .googledrive import GoogleDriveIE
 from .jwplatform import JWPlatformIE
-=======
 from .ultimedia import UltimediaIE
->>>>>>> 3da39996
 
 
 class GenericIE(InfoExtractor):
@@ -1057,7 +1054,6 @@
                 'title': 'cinemasnob',
             },
         },
-<<<<<<< HEAD
         # BrightcoveInPageEmbed embed
         {
             'url': 'http://www.geekandsundry.com/tabletop-bonus-wils-final-thoughts-on-dread/',
@@ -1082,22 +1078,6 @@
                 # m3u8 downloads
                 'skip_download': True,
             }
-=======
-        # Ultimedia embed
-        {
-            'url': 'http://www.jukebox.es/kosheen/videoclip,pride,r303r.html',
-            'md5': '25551df6e7c7ab8096ceeeae048c5f64',
-            'info_dict': {
-                'id': 'r303r',
-                'ext': 'mp4',
-                'title': 'Kosheen - Pride (live)',
-                'thumbnail': 're:^https?://.*\.jpg',
-                'duration': 293,
-                'upload_date': '20081103',
-                'timestamp': 1225733392,
-                'uploader_id': '33m03',
-            },
->>>>>>> 3da39996
         }
     ]
 
